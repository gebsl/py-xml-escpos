# -*- coding: utf-8 -*-

import time
import copy
import io
import base64
import math
import md5
import re
import traceback
import xml.etree.ElementTree as ET
import xml.dom.minidom as minidom

from usb.core import USBError
from PIL import Image

try:
    import jcconv
except ImportError:
    jcconv = None

try: 
    import qrcode
except ImportError:
    qrcode = None

from constants import *
from exceptions import *

def utfstr(stuff):
    """ converts stuff to string and does without failing if stuff is a utf8 string """
    if isinstance(stuff,basestring):
        return stuff
    else:
        return str(stuff)

class StyleStack:
    """ 
    The stylestack is used by the xml receipt serializer to compute the active styles along the xml
    document. Styles are just xml attributes, there is no css mechanism. But the style applied by
    the attributes are inherited by deeper nodes.
    """
    def __init__(self):
        self.stack = []
        self.defaults = {   # default style values
            'align':     'left',
            'underline': 'off',
            'bold':      'off',
            'size':      'normal',
            'font'  :    'a',
            'width':     48,
            'indent':    0,
            'tabwidth':  2,
            'bullet':    ' - ',
            'line-ratio':0.5,
            'color':    'black',

            'value-decimals':           2,
            'value-symbol':             '',
            'value-symbol-position':    'after',
            'value-autoint':            'off',
            'value-decimals-separator':  '.',
            'value-thousands-separator': ',',
            'value-width':               0,
            
        }

        self.types = { # attribute types, default is string and can be ommitted
            'width':    'int',
            'indent':   'int',
            'tabwidth': 'int',
            'line-ratio':       'float',
            'value-decimals':   'int',
            'value-width':      'int',
        }

        self.cmds = { 
            # translation from styles to escpos commands
            # some style do not correspond to escpos command are used by
            # the serializer instead
            'align': {
                'left':     TXT_ALIGN_LT,
                'right':    TXT_ALIGN_RT,
                'center':   TXT_ALIGN_CT,
                '_order':   1,
            },
            'underline': {
                'off':      TXT_UNDERL_OFF,
                'on':       TXT_UNDERL_ON,
                'double':   TXT_UNDERL2_ON,
                # must be issued after 'size' command
                # because ESC ! resets ESC -
                '_order':   10,
            },
            'bold': {
                'off':      TXT_BOLD_OFF,
                'on':       TXT_BOLD_ON,
                # must be issued after 'size' command
                # because ESC ! resets ESC -
                '_order':   10,
            },
            'font': {
                'a':        TXT_FONT_A,
                'b':        TXT_FONT_B,
                # must be issued after 'size' command
                # because ESC ! resets ESC -
                '_order':   10,
            },
            'size': {
                'normal':           TXT_NORMAL,
                'double-height':    TXT_2HEIGHT,
                'double-width':     TXT_2WIDTH,
                'double':           TXT_DOUBLE,
                '_order':   1,
            },
            'color': {
                'black':    TXT_COLOR_BLACK,
                'red':      TXT_COLOR_RED,
                '_order':   1,
            },
        }

        self.push(self.defaults) 

    def get(self,style):
        """ what's the value of a style at the current stack level"""
        level = len(self.stack) -1
        while level >= 0:
            if style in self.stack[level]:
                return self.stack[level][style]
            else:
                level = level - 1
        return None

    def enforce_type(self, attr, val):
        """converts a value to the attribute's type"""
        if not attr in self.types:
            return utfstr(val)
        elif self.types[attr] == 'int':
            return int(float(val))
        elif self.types[attr] == 'float':
            return float(val)
        else:
            return utfstr(val)

    def push(self, style={}):
        """push a new level on the stack with a style dictionnary containing style:value pairs"""
        _style = {}
        for attr in style:
            if attr in self.cmds and not style[attr] in self.cmds[attr]:
                print 'WARNING: ESC/POS PRINTING: ignoring invalid value: '+utfstr(style[attr])+' for style: '+utfstr(attr)
            else:
                _style[attr] = self.enforce_type(attr, style[attr])
        self.stack.append(_style)

    def set(self, style={}):
        """overrides style values at the current stack level"""
        _style = {}
        for attr in style:
            if attr in self.cmds and not style[attr] in self.cmds[attr]:
                print 'WARNING: ESC/POS PRINTING: ignoring invalid value: '+utfstr(style[attr])+' for style: '+utfstr(attr)
            else:
                self.stack[-1][attr] = self.enforce_type(attr, style[attr])

    def pop(self):
        """ pop a style stack level """
        if len(self.stack) > 1 :
            self.stack = self.stack[:-1]

    def to_escpos(self):
        """ converts the current style to an escpos command string """
        cmd = ''
        ordered_cmds = self.cmds.keys()
        ordered_cmds.sort(lambda x,y: cmp(self.cmds[x]['_order'], self.cmds[y]['_order']))
        for style in ordered_cmds:
            cmd += self.cmds[style][self.get(style)]
        return cmd

class XmlSerializer:
    """ 
    Converts the xml inline / block tree structure to a string,
    keeping track of newlines and spacings.
    The string is outputted asap to the provided escpos driver.
    """
    def __init__(self,escpos):
        self.escpos = escpos
        self.stack = ['block']
        self.dirty = False

    def start_inline(self,stylestack=None):
        """ starts an inline entity with an optional style definition """
        self.stack.append('inline')
        if self.dirty:
            self.escpos._raw(' ')
        if stylestack:
            self.style(stylestack)

    def start_block(self,stylestack=None):
        """ starts a block entity with an optional style definition """
        if self.dirty:
            self.escpos._raw('\n')
            self.dirty = False
        self.stack.append('block')
        if stylestack:
            self.style(stylestack)

    def end_entity(self):
        """ ends the entity definition. (but does not cancel the active style!) """
        if self.stack[-1] == 'block' and self.dirty:
            self.escpos._raw('\n')
            self.dirty = False
        if len(self.stack) > 1:
            self.stack = self.stack[:-1]

    def pre(self,text):
        """ puts a string of text in the entity keeping the whitespace intact """
        if text:
            self.escpos.text(text)
            self.dirty = True

    def text(self,text):
        """ puts text in the entity. Whitespace and newlines are stripped to single spaces. """
        if text:
            text = utfstr(text)
            text = text.strip()
            text = re.sub('\s+',' ',text)
            if text:
                self.dirty = True
                self.escpos.text(text)

    def linebreak(self):
        """ inserts a linebreak in the entity """
        self.dirty = False
        self.escpos._raw('\n')

    def style(self,stylestack):
        """ apply a style to the entity (only applies to content added after the definition) """
        self.raw(stylestack.to_escpos())

    def raw(self,raw):
        """ puts raw text or escpos command in the entity without affecting the state of the serializer """
        self.escpos._raw(raw)

class XmlLineSerializer:
    """ 
    This is used to convert a xml tree into a single line, with a left and a right part.
    The content is not output to escpos directly, and is intended to be fedback to the
    XmlSerializer as the content of a block entity.
    """
    def __init__(self, indent=0, tabwidth=2, width=48, ratio=0.5):
        self.tabwidth = tabwidth
        self.indent = indent
        self.width  = max(0, width - int(tabwidth*indent))
        self.lwidth = int(self.width*ratio)
        self.rwidth = max(0, self.width - self.lwidth)
        self.clwidth = 0
        self.crwidth = 0
        self.lbuffer  = ''
        self.rbuffer  = ''
        self.left    = True

    def _txt(self,txt):
        if self.left:
            if self.clwidth < self.lwidth:
                txt = txt[:max(0, self.lwidth - self.clwidth)]
                self.lbuffer += txt
                self.clwidth += len(txt)
        else:
            if self.crwidth < self.rwidth:
                txt = txt[:max(0, self.rwidth - self.crwidth)]
                self.rbuffer += txt
                self.crwidth  += len(txt)

    def start_inline(self,stylestack=None):
        if (self.left and self.clwidth) or (not self.left and self.crwidth):
            self._txt(' ')

    def start_block(self,stylestack=None):
        self.start_inline(stylestack)

    def end_entity(self):
        pass

    def pre(self,text):
        if text:
            self._txt(text)
    def text(self,text):
        if text:
            text = utfstr(text)
            text = text.strip()
            text = re.sub('\s+',' ',text)
            if text:
                self._txt(text)

    def linebreak(self):
        pass
    def style(self,stylestack):
        pass
    def raw(self,raw):
        pass

    def start_right(self):
        self.left = False

    def get_line(self):
        return ' ' * self.indent * self.tabwidth + self.lbuffer + ' ' * (self.width - self.clwidth - self.crwidth) + self.rbuffer
    

class Escpos:
    """ ESC/POS Printer object """
    device    = None
    encoding  = None
    img_cache = {}

    def _check_image_size(self, size):
        """ Check and fix the size of the image to 32 bits """
        if size % 32 == 0:
            return (0, 0)
        else:
            image_border = 32 - (size % 32)
            if (image_border % 2) == 0:
                return (image_border / 2, image_border / 2)
            else:
                return (image_border / 2, (image_border / 2) + 1)

    def _print_image(self, line, size):
        """ Print formatted image """
        i = 0
        cont = 0
        buffer = ""

       
        self._raw(S_RASTER_N)
        buffer = "%02X%02X%02X%02X" % (((size[0]/size[1])/8), 0, size[1], 0)
        self._raw(buffer.decode('hex'))
        buffer = ""

        while i < len(line):
            hex_string = int(line[i:i+8],2)
            buffer += "%02X" % hex_string
            i += 8
            cont += 1
            if cont % 4 == 0:
                self._raw(buffer.decode("hex"))
                buffer = ""
                cont = 0

    def _raw_print_image(self, line, size, output=None ):
        """ Print formatted image """
        i = 0
        cont = 0
        buffer = ""
        raw = ""

        def __raw(string):
            if output:
                output(string)
            else:
                self._raw(string)
       
        raw += S_RASTER_N
        buffer = "%02X%02X%02X%02X" % (((size[0]/size[1])/8), 0, size[1], 0)
        raw += buffer.decode('hex')
        buffer = ""

        while i < len(line):
            hex_string = int(line[i:i+8],2)
            buffer += "%02X" % hex_string
            i += 8
            cont += 1
            if cont % 4 == 0:
                raw += buffer.decode("hex")
                buffer = ""
                cont = 0

        return raw

    def _convert_image(self, im):
        """ Parse image and prepare it to a printable format """
        pixels   = []
        pix_line = ""
        im_left  = ""
        im_right = ""
        switch   = 0
        img_size = [ 0, 0 ]


        if im.size[0] > 512:
            print  "WARNING: Image is wider than 512 and could be truncated at print time "
        if im.size[1] > 255:
            raise ImageSizeError()

        im_border = self._check_image_size(im.size[0])
        for i in range(im_border[0]):
            im_left += "0"
        for i in range(im_border[1]):
            im_right += "0"

        for y in range(im.size[1]):
            img_size[1] += 1
            pix_line += im_left
            img_size[0] += im_border[0]
            for x in range(im.size[0]):
                img_size[0] += 1
                RGB = im.getpixel((x, y))
                im_color = (RGB[0] + RGB[1] + RGB[2])
                im_pattern = "1X0"
                pattern_len = len(im_pattern)
                switch = (switch - 1 ) * (-1)
                for x in range(pattern_len):
                    if im_color <= (255 * 3 / pattern_len * (x+1)):
                        if im_pattern[x] == "X":
                            pix_line += "%d" % switch
                        else:
                            pix_line += im_pattern[x]
                        break
                    elif im_color > (255 * 3 / pattern_len * pattern_len) and im_color <= (255 * 3):
                        pix_line += im_pattern[-1]
                        break 
            pix_line += im_right
            img_size[0] += im_border[1]

        return (pix_line, img_size)

    def image(self,path_img):
        """ Open image file """
        im_open = Image.open(path_img)
        im = im_open.convert("RGB")
        # Convert the RGB image in printable image
        pix_line, img_size = self._convert_image(im)
        self._print_image(pix_line, img_size)

    def print_base64_image(self,img):

        print 'print_b64_img'

        id = md5.new(img).digest()

        if id not in self.img_cache:
            print 'not in cache'

            img = img[img.find(',')+1:]
            f = io.BytesIO('img')
            f.write(base64.decodestring(img))
            f.seek(0)
            img_rgba = Image.open(f)
            img = Image.new('RGB', img_rgba.size, (255,255,255))
            channels = img_rgba.split()
            if len(channels) > 1:
                # use alpha channel as mask
                img.paste(img_rgba, mask=channels[3])
            else:
                img.paste(img_rgba)

            print 'convert image'
        
            pix_line, img_size = self._convert_image(img)

            print 'print image'

            buffer = self._raw_print_image(pix_line, img_size)
            self.img_cache[id] = buffer

        print 'raw image'

        self._raw(self.img_cache[id])

    def qr(self,text):
        """ Print QR Code for the provided string """
        qr_code = qrcode.QRCode(version=4, box_size=4, border=1)
        qr_code.add_data(text)
        qr_code.make(fit=True)
        qr_img = qr_code.make_image()
        im = qr_img._img.convert("RGB")
        # Convert the RGB image in printable image
        self._convert_image(im)

    def barcode(self, code, bc, width=255, height=2, pos='below', font='a'):
        """ Print Barcode """
        # Align Bar Code()
        self._raw(TXT_ALIGN_CT)
        # Height
        if height >=2 or height <=6:
            self._raw(BARCODE_HEIGHT)
        else:
            raise BarcodeSizeError()
        # Width
        if width >= 1 or width <=255:
            self._raw(BARCODE_WIDTH)
        else:
            raise BarcodeSizeError()
        # Font
        if font.upper() == "B":
            self._raw(BARCODE_FONT_B)
        else: # DEFAULT FONT: A
            self._raw(BARCODE_FONT_A)
        # Position
        if pos.upper() == "OFF":
            self._raw(BARCODE_TXT_OFF)
        elif pos.upper() == "BOTH":
            self._raw(BARCODE_TXT_BTH)
        elif pos.upper() == "ABOVE":
            self._raw(BARCODE_TXT_ABV)
        else:  # DEFAULT POSITION: BELOW 
            self._raw(BARCODE_TXT_BLW)
        # Type 
        if bc.upper() == "UPC-A":
            self._raw(BARCODE_UPC_A)
        elif bc.upper() == "UPC-E":
            self._raw(BARCODE_UPC_E)
        elif bc.upper() == "EAN13":
            self._raw(BARCODE_EAN13)
        elif bc.upper() == "EAN8":
            self._raw(BARCODE_EAN8)
        elif bc.upper() == "CODE39":
            self._raw(BARCODE_CODE39)
        elif bc.upper() == "ITF":
            self._raw(BARCODE_ITF)
        elif bc.upper() == "NW7":
            self._raw(BARCODE_NW7)
        else:
            raise BarcodeTypeError()
        # Print Code
        if code:
            self._raw(code)
        else:
            raise exception.BarcodeCodeError()

    def receipt(self,xml):
        """
        Prints an xml based receipt definition
        """

        def strclean(string):
            if not string:
                string = ''
            string = string.strip()
            string = re.sub('\s+',' ',string)
            return string

        def format_value(value, decimals=3, width=0, decimals_separator='.', thousands_separator=',', autoint=False, symbol='', position='after'):
            decimals = max(0,int(decimals))
            width    = max(0,int(width))
            value    = float(value)

            if autoint and math.floor(value) == value:
                decimals = 0
            if width == 0:
                width = ''

            if thousands_separator:
                formatstr = "{:"+str(width)+",."+str(decimals)+"f}"
            else:
                formatstr = "{:"+str(width)+"."+str(decimals)+"f}"


            ret = formatstr.format(value)
            ret = ret.replace(',','COMMA')
            ret = ret.replace('.','DOT')
            ret = ret.replace('COMMA',thousands_separator)
            ret = ret.replace('DOT',decimals_separator)

            if symbol:
                if position == 'after':
                    ret = ret + symbol
                else:
                    ret = symbol + ret
            return ret

        def print_elem(stylestack, serializer, elem, indent=0):

            elem_styles = {
                'h1': {'bold': 'on', 'size':'double'},
                'h2': {'size':'double'},
                'h3': {'bold': 'on', 'size':'double-height'},
                'h4': {'size': 'double-height'},
                'h5': {'bold': 'on'},
                'em': {'font': 'b'},
                'b':  {'bold': 'on'},
            }

            stylestack.push()
            if elem.tag in elem_styles:
                stylestack.set(elem_styles[elem.tag])
            stylestack.set(elem.attrib)

            if elem.tag in ('p','div','section','article','receipt','header','footer','li','h1','h2','h3','h4','h5'):
                serializer.start_block(stylestack)
                serializer.text(elem.text)
                for child in elem:
                    print_elem(stylestack,serializer,child)
                    serializer.start_inline(stylestack)
                    serializer.text(child.tail)
                    serializer.end_entity()
                serializer.end_entity()

            elif elem.tag in ('span','em','b','left','right'):
                serializer.start_inline(stylestack)
                serializer.text(elem.text)
                for child in elem:
                    print_elem(stylestack,serializer,child)
                    serializer.start_inline(stylestack)
                    serializer.text(child.tail)
                    serializer.end_entity()
                serializer.end_entity()

            elif elem.tag == 'value':
                serializer.start_inline(stylestack)
                serializer.pre(format_value( 
                                              elem.text,
                                              decimals=stylestack.get('value-decimals'),
                                              width=stylestack.get('value-width'),
                                              decimals_separator=stylestack.get('value-decimals-separator'),
                                              thousands_separator=stylestack.get('value-thousands-separator'),
                                              autoint=(stylestack.get('value-autoint') == 'on'),
                                              symbol=stylestack.get('value-symbol'),
                                              position=stylestack.get('value-symbol-position') 
                                            ))
                serializer.end_entity()

            elif elem.tag == 'line':
                width = stylestack.get('width')
                if stylestack.get('size') in ('double', 'double-width'):
                    width = width / 2

                lineserializer = XmlLineSerializer(stylestack.get('indent')+indent,stylestack.get('tabwidth'),width,stylestack.get('line-ratio'))
                serializer.start_block(stylestack)
                for child in elem:
                    if child.tag == 'left':
                        print_elem(stylestack,lineserializer,child,indent=indent)
                    elif child.tag == 'right':
                        lineserializer.start_right()
                        print_elem(stylestack,lineserializer,child,indent=indent)
                serializer.pre(lineserializer.get_line())
                serializer.end_entity()

            elif elem.tag == 'ul':
                serializer.start_block(stylestack)
                bullet = stylestack.get('bullet')
                for child in elem:
                    if child.tag == 'li':
                        serializer.style(stylestack)
                        serializer.raw(' ' * indent * stylestack.get('tabwidth') + bullet)
                    print_elem(stylestack,serializer,child,indent=indent+1)
                serializer.end_entity()

            elif elem.tag == 'ol':
                cwidth = len(str(len(elem))) + 2
                i = 1
                serializer.start_block(stylestack)
                for child in elem:
                    if child.tag == 'li':
                        serializer.style(stylestack)
                        serializer.raw(' ' * indent * stylestack.get('tabwidth') + ' ' + (str(i)+')').ljust(cwidth))
                        i = i + 1
                    print_elem(stylestack,serializer,child,indent=indent+1)
                serializer.end_entity()

            elif elem.tag == 'pre':
                serializer.start_block(stylestack)
                serializer.pre(elem.text)
                serializer.end_entity()

            elif elem.tag == 'hr':
                width = stylestack.get('width')
                if stylestack.get('size') in ('double', 'double-width'):
                    width = width / 2
                serializer.start_block(stylestack)
                serializer.text('-'*width)
                serializer.end_entity()

            elif elem.tag == 'br':
                serializer.linebreak()

            elif elem.tag == 'img':
                if 'src' in elem.attrib and 'data:' in elem.attrib['src']:
                    self.print_base64_image(elem.attrib['src'])

            elif elem.tag == 'barcode' and 'encoding' in elem.attrib:
                serializer.start_block(stylestack)
                self.barcode(strclean(elem.text),elem.attrib['encoding'])
                serializer.end_entity()

            elif elem.tag == 'cut':
                self.cut()
            elif elem.tag == 'partialcut':
                self.cut(mode='part')
            elif elem.tag == 'cashdraw':
                self.cashdraw(2)
                self.cashdraw(5)

            stylestack.pop()

        try:
            stylestack      = StyleStack() 
            serializer      = XmlSerializer(self)
            root            = ET.fromstring(xml.encode('utf-8'))
            if 'sheet' in root.attrib and root.attrib['sheet'] == 'slip':
                self._raw(SHEET_SLIP_MODE)
                self.slip_sheet_mode = True
            else:
                self._raw(SHEET_ROLL_MODE)

            self._raw(stylestack.to_escpos())

            print_elem(stylestack,serializer,root)

            if 'open-cashdrawer' in root.attrib and root.attrib['open-cashdrawer'] == 'true':
                self.cashdraw(2)
                self.cashdraw(5)
            if not 'cut' in root.attrib or root.attrib['cut'] == 'true' :
<<<<<<< HEAD
                self.cut()
        except USBError as e:
            if e.errno != 110:
                errmsg = str(e)+'\n'+'-'*48+'\n'+traceback.format_exc() + '-'*48+'\n'
                self.text(errmsg)
                self.cut()
            raise e
=======
                if self.slip_sheet_mode:
                    self._raw(CTL_FF)
                else:
                    self.cut()
>>>>>>> 3366ec1a

        except Exception as e:
            errmsg = str(e)+'\n'+'-'*48+'\n'+traceback.format_exc() + '-'*48+'\n'
            self.text(errmsg)
            self.cut()

            raise e

    def text(self,txt):
        """ Print Utf8 encoded alpha-numeric text """
        if not txt:
            return
        try:
            txt = txt.decode('utf-8')
        except:
            try:
                txt = txt.decode('utf-16')
            except:
                pass

        self.extra_chars = 0
        
        def encode_char(char):  
            """ 
            Encodes a single utf-8 character into a sequence of 
            esc-pos code page change instructions and character declarations 
            """ 
            char_utf8 = char.encode('utf-8')
            encoded  = ''
            encoding = self.encoding # we reuse the last encoding to prevent code page switches at every character
            encodings = {
                    # TODO use ordering to prevent useless switches
                    # TODO Support other encodings not natively supported by python ( Thai, Khazakh, Kanjis )
                    'cp437': TXT_ENC_PC437,
                    'cp850': TXT_ENC_PC850,
                    'cp852': TXT_ENC_PC852,
                    'cp857': TXT_ENC_PC857,
                    'cp858': TXT_ENC_PC858,
                    'cp860': TXT_ENC_PC860,
                    'cp863': TXT_ENC_PC863,
                    'cp865': TXT_ENC_PC865,
                    'cp866': TXT_ENC_PC866,
                    'cp862': TXT_ENC_PC862,
                    'cp720': TXT_ENC_PC720,
                    'iso8859_2': TXT_ENC_8859_2,
                    'iso8859_7': TXT_ENC_8859_7,
                    'iso8859_9': TXT_ENC_8859_9,
                    'cp1254'   : TXT_ENC_WPC1254,
                    'cp1255'   : TXT_ENC_WPC1255,
                    'cp1256'   : TXT_ENC_WPC1256,
                    'cp1257'   : TXT_ENC_WPC1257,
                    'cp1258'   : TXT_ENC_WPC1258,
                    'katakana' : TXT_ENC_KATAKANA,
            }
            remaining = copy.copy(encodings)

            if not encoding :
                encoding = 'cp437'

            while True: # Trying all encoding until one succeeds
                try:
                    if encoding == 'katakana': # Japanese characters
                        if jcconv:
                            # try to convert japanese text to a half-katakanas 
                            kata = jcconv.kata2half(jcconv.hira2kata(char_utf8))
                            if kata != char_utf8:
                                self.extra_chars += len(kata.decode('utf-8')) - 1
                                # the conversion may result in multiple characters
                                return encode_str(kata.decode('utf-8')) 
                        else:
                             kata = char_utf8
                        
                        if kata in TXT_ENC_KATAKANA_MAP:
                            encoded = TXT_ENC_KATAKANA_MAP[kata]
                            break
                        else: 
                            raise ValueError()
                    else:
                        encoded = char.encode(encoding)
                        break

                except ValueError: #the encoding failed, select another one and retry
                    if encoding in remaining:
                        del remaining[encoding]
                    if len(remaining) >= 1:
                        encoding = remaining.items()[0][0]
                    else:
                        encoding = 'cp437'
                        encoded  = '\xb1'    # could not encode, output error character
                        break;

            if encoding != self.encoding:
                # if the encoding changed, remember it and prefix the character with
                # the esc-pos encoding change sequence
                self.encoding = encoding
                encoded = encodings[encoding] + encoded

            return encoded
        
        def encode_str(txt):
            buffer = ''
            for c in txt:
                buffer += encode_char(c)
            return buffer

        txt = encode_str(txt)

        # if the utf-8 -> codepage conversion inserted extra characters, 
        # remove double spaces to try to restore the original string length
        # and prevent printing alignment issues
        while self.extra_chars > 0: 
            dspace = txt.find('  ')
            if dspace > 0:
                txt = txt[:dspace] + txt[dspace+1:]
                self.extra_chars -= 1
            else:
                break

        self._raw(txt)
        
    def set(self, align='left', font='a', type='normal', width=1, height=1):
        """ Set text properties """
        # Align
        if align.upper() == "CENTER":
            self._raw(TXT_ALIGN_CT)
        elif align.upper() == "RIGHT":
            self._raw(TXT_ALIGN_RT)
        elif align.upper() == "LEFT":
            self._raw(TXT_ALIGN_LT)
        # Font
        if font.upper() == "B":
            self._raw(TXT_FONT_B)
        else:  # DEFAULT FONT: A
            self._raw(TXT_FONT_A)
        # Type
        if type.upper() == "B":
            self._raw(TXT_BOLD_ON)
            self._raw(TXT_UNDERL_OFF)
        elif type.upper() == "U":
            self._raw(TXT_BOLD_OFF)
            self._raw(TXT_UNDERL_ON)
        elif type.upper() == "U2":
            self._raw(TXT_BOLD_OFF)
            self._raw(TXT_UNDERL2_ON)
        elif type.upper() == "BU":
            self._raw(TXT_BOLD_ON)
            self._raw(TXT_UNDERL_ON)
        elif type.upper() == "BU2":
            self._raw(TXT_BOLD_ON)
            self._raw(TXT_UNDERL2_ON)
        elif type.upper == "NORMAL":
            self._raw(TXT_BOLD_OFF)
            self._raw(TXT_UNDERL_OFF)
        # Width
        if width == 2 and height != 2:
            self._raw(TXT_NORMAL)
            self._raw(TXT_2WIDTH)
        elif height == 2 and width != 2:
            self._raw(TXT_NORMAL)
            self._raw(TXT_2HEIGHT)
        elif height == 2 and width == 2:
            self._raw(TXT_2WIDTH)
            self._raw(TXT_2HEIGHT)
        else: # DEFAULT SIZE: NORMAL
            self._raw(TXT_NORMAL)


    def cut(self, mode=''):
        """ Cut paper """
        # Fix the size between last line and cut
        # TODO: handle this with a line feed
        self._raw("\n\n\n\n\n\n")
        if mode.upper() == "PART":
            self._raw(PAPER_PART_CUT)
        else: # DEFAULT MODE: FULL CUT
            self._raw(PAPER_FULL_CUT)


    def cashdraw(self, pin):
        """ Send pulse to kick the cash drawer """
        if pin == 2:
            self._raw(CD_KICK_2)
        elif pin == 5:
            self._raw(CD_KICK_5)
        else:
            raise CashDrawerError()


    def hw(self, hw):
        """ Hardware operations """
        if hw.upper() == "INIT":
            self._raw(HW_INIT)
        elif hw.upper() == "SELECT":
            self._raw(HW_SELECT)
        elif hw.upper() == "RESET":
            self._raw(HW_RESET)
        else: # DEFAULT: DOES NOTHING
            pass


    def control(self, ctl):
        """ Feed control sequences """
        if ctl.upper() == "LF":
            self._raw(CTL_LF)
        elif ctl.upper() == "FF":
            self._raw(CTL_FF)
        elif ctl.upper() == "CR":
            self._raw(CTL_CR)
        elif ctl.upper() == "HT":
            self._raw(CTL_HT)
        elif ctl.upper() == "VT":
            self._raw(CTL_VT)<|MERGE_RESOLUTION|>--- conflicted
+++ resolved
@@ -709,20 +709,18 @@
                 self.cashdraw(2)
                 self.cashdraw(5)
             if not 'cut' in root.attrib or root.attrib['cut'] == 'true' :
-<<<<<<< HEAD
-                self.cut()
+                if self.slip_sheet_mode:
+                    self.cut()
+                    self._raw(CTL_FF)
+                else:
+                    self.cut()
+
         except USBError as e:
             if e.errno != 110:
                 errmsg = str(e)+'\n'+'-'*48+'\n'+traceback.format_exc() + '-'*48+'\n'
                 self.text(errmsg)
                 self.cut()
             raise e
-=======
-                if self.slip_sheet_mode:
-                    self._raw(CTL_FF)
-                else:
-                    self.cut()
->>>>>>> 3366ec1a
 
         except Exception as e:
             errmsg = str(e)+'\n'+'-'*48+'\n'+traceback.format_exc() + '-'*48+'\n'
